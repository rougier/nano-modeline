--- conflicted
+++ resolved
@@ -728,12 +728,8 @@
     (let* ((format
           '((:eval
              (cond
-<<<<<<< HEAD
               ((nano-modeline-user-mode-p)            (funcall nano-modeline-user-mode))
-=======
-              ((nano-modeline-user-mode-p)            (funcall ,nano-modeline-user-mode))
               ((nano-modeline-elpher-mode-p)          (nano-modeline-elpher-mode))
->>>>>>> a8e45f33
               ((nano-modeline-prog-mode-p)            (nano-modeline-default-mode))
               ((nano-modeline-messages-mode-p)        (nano-modeline-messages-mode))
               ((nano-modeline-elfeed-search-mode-p)   (nano-modeline-elfeed-search-mode))
